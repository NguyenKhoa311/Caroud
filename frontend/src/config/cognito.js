<<<<<<< HEAD
import config from './environment';

// Use centralized environment config for Cognito
const cognitoConfig = config.cognito;
=======
const cognitoConfig = {
  region: process.env.REACT_APP_AWS_REGION || 'ap-southeast-1',
  userPoolId: process.env.REACT_APP_USER_POOL_ID || 'ap-southeast-1_pa1dGg56I',
  userPoolWebClientId: process.env.REACT_APP_USER_POOL_WEB_CLIENT_ID || '6k0219tpbactikiqraom2v6mgo',
  oauth: {
    domain: process.env.REACT_APP_COGNITO_DOMAIN || 'https://ap-southeast-1pa1dgg56i.auth.ap-southeast-1.amazoncognito.com/login?client_id=6k0219tpbactikiqraom2v6mgo&response_type=code&scope=email+openid+phone&redirect_uri=https%3A%2F%2Fcaroud.click',
    scope: ['email', 'openid', 'profile'],
    redirectSignIn: process.env.REACT_APP_REDIRECT_SIGN_IN || 'https://caroud.click',
    redirectSignOut: process.env.REACT_APP_REDIRECT_SIGN_OUT || 'https://caroud.click',
    responseType: 'code'
  }
};
>>>>>>> 99f1a4b8

export default cognitoConfig;<|MERGE_RESOLUTION|>--- conflicted
+++ resolved
@@ -1,9 +1,3 @@
-<<<<<<< HEAD
-import config from './environment';
-
-// Use centralized environment config for Cognito
-const cognitoConfig = config.cognito;
-=======
 const cognitoConfig = {
   region: process.env.REACT_APP_AWS_REGION || 'ap-southeast-1',
   userPoolId: process.env.REACT_APP_USER_POOL_ID || 'ap-southeast-1_pa1dGg56I',
@@ -16,6 +10,5 @@
     responseType: 'code'
   }
 };
->>>>>>> 99f1a4b8
 
 export default cognitoConfig;