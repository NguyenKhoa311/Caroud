import api from './api';

export const leaderboardService = {
  /**
   * Lấy bảng xếp hạng từ API
   * @param {string} filter - (Hiện chưa dùng) Bộ lọc
   * @param {number} limit - (Hiện chưa dùng) Giới hạn
   * @returns {Promise<Array<Object>>} - Một mảng các đối tượng player
   */
  getLeaderboard: async (filter = 'all', limit = 50) => {
    const url = "https://pnqee3jt84.execute-api.ap-southeast-1.amazonaws.com/dev/";

    let response;
    try {
      response = await fetch(url, {
        method: "GET"
      });

    } catch (networkError) {
      console.error('Lỗi mạng khi gọi API:', networkError);
      throw new Error(`Lỗi mạng: ${networkError.message}`);
    }

    const rawResponseText = await response.text();

    if (!response.ok) {
      console.error('API trả về lỗi:', rawResponseText);
      throw new Error(`Failed to fetch leaderboard: ${response.status} - ${rawResponseText}`);
    }

    try {
      // Chỉ khi response.ok, chúng ta mới thử parse JSON
      const data = JSON.parse(rawResponseText);
      return data; // Trả về mảng dữ liệu player
    } catch (parseError) {
      // Xử lý trường hợp Lambda trả về '200 OK' nhưng nội dung không phải JSON
      console.error('Phản hồi không phải là JSON hợp lệ:', rawResponseText);
      throw new Error(`Failed to parse response from server: ${parseError.message}`);
    }
  },

<<<<<<< HEAD

=======
>>>>>>> d070579d
  getUserRank: async (userId) => {
    const response = await api.get(`/api/leaderboard/user/${userId}/`);
    return response.data;
  },
};<|MERGE_RESOLUTION|>--- conflicted
+++ resolved
@@ -1,6 +1,12 @@
 import api from './api';
 
 export const leaderboardService = {
+  /**
+   * Lấy bảng xếp hạng từ API
+   * @param {string} filter - (Hiện chưa dùng) Bộ lọc
+   * @param {number} limit - (Hiện chưa dùng) Giới hạn
+   * @returns {Promise<Array<Object>>} - Một mảng các đối tượng player
+   */
   /**
    * Lấy bảng xếp hạng từ API
    * @param {string} filter - (Hiện chưa dùng) Bộ lọc
@@ -39,10 +45,7 @@
     }
   },
 
-<<<<<<< HEAD
 
-=======
->>>>>>> d070579d
   getUserRank: async (userId) => {
     const response = await api.get(`/api/leaderboard/user/${userId}/`);
     return response.data;
