--- conflicted
+++ resolved
@@ -1,18 +1,9 @@
-<<<<<<< HEAD
-import React from 'react';
-import { BrowserRouter as Router, Routes, Route } from 'react-router-dom';
-// import { Amplify } from 'aws-amplify'; // DISABLED until Cognito is configured
-import { ThemeProvider } from './contexts/ThemeContext';
-import { NavigationGuardProvider } from './contexts/NavigationGuardContext';
-import './App.css';
-=======
 import React, { useEffect } from "react";
 import { BrowserRouter as Router, Routes, Route, useNavigate } from "react-router-dom";
 import { useAuth } from "react-oidc-context";
 import { ThemeProvider } from "./contexts/ThemeContext";
 import "./App.css";
 import "./utils/sessionInterceptor";
->>>>>>> 99f1a4b8
 
 import Navbar from "./components/Navbar";
 import PrivateRoute from "./components/PrivateRoute";
@@ -52,12 +43,6 @@
 
   return (
     <ThemeProvider>
-<<<<<<< HEAD
-      <NavigationGuardProvider>
-        <Router>
-          <div className="App">
-            <Navbar />
-=======
       <Router>
         <div className="App">
           <Navbar />
@@ -65,15 +50,11 @@
           {/* global auth state watcher */}
           <AuthWatcher />
 
->>>>>>> 99f1a4b8
           <Routes>
             <Route path="/" element={<HomePage />} />
             <Route path="/login" element={<LoginPage />} />
             <Route path="/register" element={<RegisterPage />} />
-<<<<<<< HEAD
-=======
 
->>>>>>> 99f1a4b8
             <Route path="/dashboard" element={<PrivateRoute><DashboardPage /></PrivateRoute>} />
             <Route path="/game/:mode" element={<PrivateRoute><GamePage /></PrivateRoute>} />
             <Route path="/game" element={<PrivateRoute><GamePage /></PrivateRoute>} />
@@ -85,12 +66,7 @@
             <Route path="/room/:code" element={<PrivateRoute><RoomLobby /></PrivateRoute>} />
           </Routes>
         </div>
-<<<<<<< HEAD
-        </Router>
-      </NavigationGuardProvider>
-=======
       </Router>
->>>>>>> 99f1a4b8
     </ThemeProvider>
   );
 }
